--- conflicted
+++ resolved
@@ -69,22 +69,19 @@
         # that would also require other changes to this file.
         self._get_initial_token()
 
-    def _set_shadow(self, dev, value: dict):
+    def _set_shadow(self, dev, attribute, value):
         """Use the (unauthenticated) shadow API to set attribute to value
         on device dev."""
-        data = json.dumps(value)
+        data = {
+            'user': dev['user_uuid'],
+            'thing': dev['thing_name'],
+            'attribute': attribute,
+            'value': value
+        }
         headers = {
-            'User-Agent': 'okhttp/3.12.1',
-            'Content-Type': 'application/x-www-form-urlencoded',
-            'Accept-Encoding': 'gzip',
-            'Accept': 'application/json, text/plain, */*',
-            'Authorization': "Bearer {}".format(self.token.get('IdToken')),
+            'User-Agent': 'okhttp/3.12.1'
         }
-<<<<<<< HEAD
-        r = requests.patch(SHADOW_ENDPOINT % (dev['thing_name']), data=data, headers=headers)
-=======
         r = requests.post(SHADOW_ENDPOINT, data=data, headers=headers, timeout=self.timeout)
->>>>>>> e5e976da
         r.raise_for_status()
         return r
 
@@ -94,9 +91,9 @@
         device. If you want to refresh the data for the device,
         call this method again."""
 
-        # call validate_token() here because we now need a token to call any of the
-        # shadow calls now as Rinnai has blocked the unauthenticated URL
-        self.validate_token()
+        # We should call validate_token() here to ensure we have an access token.
+        # Except Rinnai's API is not authenticated, so we don't need an access token.
+        # self.validate_token()
 
         payload = GET_DEVICES_PAYLOAD % (self.username)
         headers = {
@@ -115,13 +112,17 @@
     def start_recirculation(self, dev, duration: int):
         """Start recirculation on the specified device. dev is one of the devices
         returned by get_devices()."""
-        return self._set_shadow(dev, {"recirculation_duration": duration, "set_recirculation_enabled": True})
+
+        self._set_shadow(dev, 'set_priority_status', 'true')
+        self._set_shadow(dev, 'recirculation_duration', str(duration))
+        return self._set_shadow(dev, 'set_recirculation_enabled', 'true')
 
     def is_recirculating(self, dev):
         return dev['shadow']['recirculation_enabled']
 
     def set_temperature_setpoint(self, dev, temp: int):
-        return self._set_shadow(dev, {'set_priority_status': True, 'set_domestic_temperature': temp})
+        self._set_shadow(dev, 'set_priority_status', 'true')
+        return self._set_shadow(dev, 'set_domestic_temperature', str(temp))
 
     def get_temperature_setpoint(self, dev):
         return dev['info']['domestic_temperature']
